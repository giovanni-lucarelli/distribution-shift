\chapter*{Problem Statement}

\label{sec:problem_statement}
<<<<<<< HEAD
The goal of this work is to develop a machine learning model that can accurately predict the target variable $Y$ from the features $X_1$, $X_2$, and $X_3$ in the presence of covariate distribution shift. Covariate distribution shift occurs when the distribution of the input features in the test data differs from that in the training data. This discrepancy can lead to a degradation in model performance, as the model may rely on spurious correlations present in the training data that do not generalize to the test data. The challenge is to develop a model that can learn a representation of the data that remains invariant to these distributional shifts, thereby improving generalization performance across varying degrees of shift.
=======
This project focuses on evaluating the effects of simple covariate shifts in the input distribution on the performance of various robust models in the context of a synthetic binary classification task. Specifically, it investigates the extent of performance degradation caused by different types of covariate shifts and explores potential strategies to mitigate these challenges.

Key questions addressed in this study include:
\begin{itemize}
    \item How do different types of covariate shifts affect the performance of robust models?
    \item Are certain models inherently more robust to simple covariate shifts?
    \item What strategies can be employed to improve model performance following such shifts?
\end{itemize}
>>>>>>> fbe39ecf
<|MERGE_RESOLUTION|>--- conflicted
+++ resolved
@@ -1,9 +1,6 @@
 \chapter*{Problem Statement}
 
 \label{sec:problem_statement}
-<<<<<<< HEAD
-The goal of this work is to develop a machine learning model that can accurately predict the target variable $Y$ from the features $X_1$, $X_2$, and $X_3$ in the presence of covariate distribution shift. Covariate distribution shift occurs when the distribution of the input features in the test data differs from that in the training data. This discrepancy can lead to a degradation in model performance, as the model may rely on spurious correlations present in the training data that do not generalize to the test data. The challenge is to develop a model that can learn a representation of the data that remains invariant to these distributional shifts, thereby improving generalization performance across varying degrees of shift.
-=======
 This project focuses on evaluating the effects of simple covariate shifts in the input distribution on the performance of various robust models in the context of a synthetic binary classification task. Specifically, it investigates the extent of performance degradation caused by different types of covariate shifts and explores potential strategies to mitigate these challenges.
 
 Key questions addressed in this study include:
@@ -11,5 +8,4 @@
     \item How do different types of covariate shifts affect the performance of robust models?
     \item Are certain models inherently more robust to simple covariate shifts?
     \item What strategies can be employed to improve model performance following such shifts?
-\end{itemize}
->>>>>>> fbe39ecf
+\end{itemize}