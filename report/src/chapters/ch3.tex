\chapter{Performance Degradation}

\section{Evaluation Metric: AUC}

<<<<<<< HEAD
We defined the \textbf{Area under the Curve} (\textbf{AUC}) as our metric to evaluate model performance. The AUC measures the performance of a classification model by calculating the area under the ROC curve, which plots the true positive rate against the false positive rate. The AUC ranges from 0 to 1, where 0 indicates no predictive power and 1 indicates perfect predictive power.
=======
We defined the Area Under the Curve (AUC) as the metric to evaluate the performance of the models. The AUC is a measure of the performance of a classification model.
It is calculated as the area under the ROC curve. The ROC curve is a graphical representation of the true positive rate against the false positive rate. The AUC ranges from 0 to 1, where 0 indicates a model with no predictive power and 1 indicates a model with perfect predictive power. 
>>>>>>> fbe39ecf

Because the AUC focuses on how well the model ranks positive instances above negative ones, it is generally robust to shifts in the data distribution: if a positive and a negative example are chosen at random, the model should consistently rank the positive example higher than the negative one. 

\section{Models}

As metioned in the first chapter, simple covariate shift can lead to serious degradations in model performance. In this chapter, we will analyze how different statistical learning models' performances are affected by covariate shift. 

We evaluated a diverse set of models, ranging from simple linear classifiers to more sophisticated ensemble methods, to comprehensively assess their robustness under covariate shift conditions:

\begin{itemize}
    \item \textbf{Logistic Regression}: A linear classifier that serves as a baseline model;
    \item \textbf{Decision Tree}: A simple non-linear model that creates a tree-like structure of decision rules;
    \item \textbf{Generalized Additive Model (GAM)}: A flexible statistical model that combines the interpretability of linear models with the ability to capture non-linear relationships;
    \item \textbf{Gradient Boosted Trees}: An ensemble learning method that creates sequential decision trees to iteratively correct prediction errors. Each tree focuses on the residuals from previous predictions, with optimized step sizes to minimize the overall loss function using gradient descent;
    \item \textbf{eXtreme Gradient Boosting (XGBoost)}: A highly optimized implementation of gradient boosting machines known for its efficiency and performance.
\end{itemize}

Each model was selected for its unique characteristics and widespread use in practical applications, providing a comprehensive view of how different learning approaches handle distribution shifts.

\section{Results}

We firstly evaluated the performance of each vanilla model on the aforementioned statistical mixtures of original and shifted test data. 

\begin{figure}[H]
    \centering
    \includegraphics[width=0.8\textwidth]{assets/vanilla.png} 
    \caption{\textbf{Performance of vanilla models on datasets with varying degrees of covariate shift.} The AUC scores of the models are plotted against the mixing probability $p$, which represents the proportion of shifted data in the test set.}
    \label{fig:vanilla-models-perf}
\end{figure}

As we can see from the plot, at low levels of mixed data, the models can still perform realatively well. However, as the proportion of mixed data increases, the performance of the models degrades significantly. The decision tree model is the most sensitive to covariate shift, while the GAM model is the most robust.

Given these preliminary results, we proceeded with hyperparameter optimization to potentially enhance model performance.

\subsubsection{Fine Tuning}

The best choice for hyperparameters in these models might be different depending on the dataset. In order to find the hyperparameters that best fit the data, we performed a hyperparameter tuning using the \plaintt{GridSearchCV} function from the \plaintt{scikit-learn} library, which performs a cross-validation (k=5) to select the best hyperparameters for each model.

\begin{figure}[H]
    \centering
    \includegraphics[width=0.8\textwidth]{assets/tuned.png} 
    \caption{\textbf{Performance of fine tuned models on datasets with varying degrees of covariate shift.}}
    \label{fig:tuned-models-perf}
\end{figure}

As shown in \cref{fig:tuned-models-perf}, the fine-tuned models exhibit improved performance compared to the vanilla models. The decision tree model, which was the most sensitive to covariate shift, now performs almost on par with the other models. The GAM model remains the most robust, with consistently high AUC scores across all mixing probabilities.
<<<<<<< HEAD
Bear in mind that we are still working on the fine tuning, especially for the XGBoost model which uses different methods to perform hyperparameter optimization.

\subsubsection{Overfitting}

% add a brief explanation of why we overfit the models

In order to overfit the models, we created a custom script to perform grid search without cross-validation. We favored the hyperparameters that achieved the highest score on the training set, while ignoring the necessary precaution to avoid overfitting, i.e. We overshot the maximum depth reachable by the trees.

%Since the logistic GAM is a method which automatically selects the functions that best fit the data, we did not perform any overfitting on it. 
Since the logistic GAM uses different methods to perform fine tuning from the other ones, we are still trying to figure out how to implement a proper overfit. The results for the other models are shown in \cref{fig:overfitted-models-perf}.

\begin{figure}[H]
    \centering
    \includegraphics[width=0.8\textwidth]{assets/overfit_no_gam.png} 
    \caption{\textbf{Performance of overfitted models on datasets with varying degrees of covariate shift.}}
    \label{fig:overfitted-models-perf}
\end{figure}


% Although the GAM does not appear to be suffering from overfitting,
As shown in \cref{fig:overfitted-models-perf}, we can clearly see that as we go through increasing percentage of mixed data points, the performance of the models are not on par with the ones that were fine tuned. As the plot further points out, the overfit led to a diversification in the models' AUC scores, with the decision tree model being the most affected by the overfitting process. 
=======
Bear in mind that we are still working on the fine tuning, expecially for the XGBoost model which uses different methods to perform hyperparameter optimization.
>>>>>>> fbe39ecf
<|MERGE_RESOLUTION|>--- conflicted
+++ resolved
@@ -2,12 +2,7 @@
 
 \section{Evaluation Metric: AUC}
 
-<<<<<<< HEAD
-We defined the \textbf{Area under the Curve} (\textbf{AUC}) as our metric to evaluate model performance. The AUC measures the performance of a classification model by calculating the area under the ROC curve, which plots the true positive rate against the false positive rate. The AUC ranges from 0 to 1, where 0 indicates no predictive power and 1 indicates perfect predictive power.
-=======
-We defined the Area Under the Curve (AUC) as the metric to evaluate the performance of the models. The AUC is a measure of the performance of a classification model.
-It is calculated as the area under the ROC curve. The ROC curve is a graphical representation of the true positive rate against the false positive rate. The AUC ranges from 0 to 1, where 0 indicates a model with no predictive power and 1 indicates a model with perfect predictive power. 
->>>>>>> fbe39ecf
+We used the \textbf{Area under the Curve} (\textbf{AUC}) to evaluate model performance. The AUC measures the performance of a classification model by calculating the area under the ROC curve, which plots the true positive rate against the false positive rate. The AUC ranges from 0 to 1, where 0 indicates no predictive power and 1 indicates perfect predictive power.
 
 Because the AUC focuses on how well the model ranks positive instances above negative ones, it is generally robust to shifts in the data distribution: if a positive and a negative example are chosen at random, the model should consistently rank the positive example higher than the negative one. 
 
@@ -19,7 +14,7 @@
 
 \begin{itemize}
     \item \textbf{Logistic Regression}: A linear classifier that serves as a baseline model;
-    \item \textbf{Decision Tree}: A simple non-linear model that creates a tree-like structure of decision rules;
+    \item \textbf{Decision Tree}: A non-linear model that creates a tree-like structure of decision rules;
     \item \textbf{Generalized Additive Model (GAM)}: A flexible statistical model that combines the interpretability of linear models with the ability to capture non-linear relationships;
     \item \textbf{Gradient Boosted Trees}: An ensemble learning method that creates sequential decision trees to iteratively correct prediction errors. Each tree focuses on the residuals from previous predictions, with optimized step sizes to minimize the overall loss function using gradient descent;
     \item \textbf{eXtreme Gradient Boosting (XGBoost)}: A highly optimized implementation of gradient boosting machines known for its efficiency and performance.
@@ -34,7 +29,7 @@
 \begin{figure}[H]
     \centering
     \includegraphics[width=0.8\textwidth]{assets/vanilla.png} 
-    \caption{\textbf{Performance of vanilla models on datasets with varying degrees of covariate shift.} The AUC scores of the models are plotted against the mixing probability $p$, which represents the proportion of shifted data in the test set.}
+    \caption{\textbf{Performance comparison of vanilla models under covariate shift.} The AUC scores of the models are plotted against the mixing probability $p$, which represents the proportion of shifted data in the test set.}
     \label{fig:vanilla-models-perf}
 \end{figure}
 
@@ -49,33 +44,8 @@
 \begin{figure}[H]
     \centering
     \includegraphics[width=0.8\textwidth]{assets/tuned.png} 
-    \caption{\textbf{Performance of fine tuned models on datasets with varying degrees of covariate shift.}}
+    \caption{\textbf{Performance comparison of fine tuned models under covariate shift.}}
     \label{fig:tuned-models-perf}
 \end{figure}
 
-As shown in \cref{fig:tuned-models-perf}, the fine-tuned models exhibit improved performance compared to the vanilla models. The decision tree model, which was the most sensitive to covariate shift, now performs almost on par with the other models. The GAM model remains the most robust, with consistently high AUC scores across all mixing probabilities.
-<<<<<<< HEAD
-Bear in mind that we are still working on the fine tuning, especially for the XGBoost model which uses different methods to perform hyperparameter optimization.
-
-\subsubsection{Overfitting}
-
-% add a brief explanation of why we overfit the models
-
-In order to overfit the models, we created a custom script to perform grid search without cross-validation. We favored the hyperparameters that achieved the highest score on the training set, while ignoring the necessary precaution to avoid overfitting, i.e. We overshot the maximum depth reachable by the trees.
-
-%Since the logistic GAM is a method which automatically selects the functions that best fit the data, we did not perform any overfitting on it. 
-Since the logistic GAM uses different methods to perform fine tuning from the other ones, we are still trying to figure out how to implement a proper overfit. The results for the other models are shown in \cref{fig:overfitted-models-perf}.
-
-\begin{figure}[H]
-    \centering
-    \includegraphics[width=0.8\textwidth]{assets/overfit_no_gam.png} 
-    \caption{\textbf{Performance of overfitted models on datasets with varying degrees of covariate shift.}}
-    \label{fig:overfitted-models-perf}
-\end{figure}
-
-
-% Although the GAM does not appear to be suffering from overfitting,
-As shown in \cref{fig:overfitted-models-perf}, we can clearly see that as we go through increasing percentage of mixed data points, the performance of the models are not on par with the ones that were fine tuned. As the plot further points out, the overfit led to a diversification in the models' AUC scores, with the decision tree model being the most affected by the overfitting process. 
-=======
-Bear in mind that we are still working on the fine tuning, expecially for the XGBoost model which uses different methods to perform hyperparameter optimization.
->>>>>>> fbe39ecf
+As shown in \cref{fig:tuned-models-perf}, the fine-tuned models exhibit improved performance compared to the vanilla models. The decision tree model, which was the most sensitive to covariate shift, now performs almost on par with the other models. The GAM model remains the most robust, with consistently high AUC scores across all mixing probabilities. Bear in mind that we are still working on the fine tuning.