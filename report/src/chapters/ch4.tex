\chapter{Performance Enhancement}

<<<<<<< HEAD
One of the most commonly used approaches to mitigate covariate shift consequences is \textit{Reweighting}, which involves quantifying the degree of distribution shift and then apply a correction to the model \cite{zhang}. Another approach is \textit{Data Augmentation}, which consists of generating new data points from the original ones, in order to make the model more robust to the distribution shift \cite{zhao}. 

In this chapter we propose a robust training method which, in a preliminary analysis, seems to outperform the other models in terms of robustness to covariate shift.
=======
One of the most used approach to mitigate covariate shift consequences is \textit{Reweighting}, which consists in quantify the degree of distribution shift and then apply a correction to the model \cite{zhang}. Another approach is \textit{Data Augmentation}, which consists in generating new data points from the original ones, in order to make the model more robust to the distribution shift \cite{zhao}. In this chapter, we introduce two distinct strategies to improve model performance under covariate shift conditions: \textit{Overfitting} and an innovative approach we term \textit{Robust Training}.

\section{Overfitting}

% add a brief explanation of why we overfit the models
The simplest approach to improving model performance is to overfit the model on the training data. The idea is that by overfitting to the training data, the model may better capture the underlying data distribution, potentially leading to improved performance on the shifted test data—particularly for data points that lie within the intersection of the training and test distributions.

In order to overfit the models, we created a custom script to perform grid search withot cross-validation. We favored the hyperparameters that achieved the highest score on the training set, while ignoring the necessary precaution to avoid overfitting, i.e. we overshot the maximum depth reachable by the trees.

%Since the logistic GAM is a method which automatically selects the functions that best fit the data, we did not perform any overfitting on it. 
Since the logistic GAM uses different methods to perform fine tuning from the other ones, we are still trying to figure out how to implement a proper overfit. The results for the other models are shown in \cref{fig:overfitted-models-perf}.

\begin{figure}[H]
    \centering
    \includegraphics[width=0.8\textwidth]{assets/overfit_no_gam.png} 
    \caption{\textbf{Performance of overfitted models on datasets with varying degrees of covariate shift.}}
    \label{fig:overfitted-models-perf}
\end{figure}


% Although the GAM does not appear to be suffering from overfitting,
As shown in \cref{fig:overfitted-models-perf}, we can clearly see that as we go through increasing percentage of mixed data points, the performance of the models are not on par with the ones that were fine tuned. As the plot further points out, the overfit led to a diversification in the models' AUC scores, with the decision tree model being the most affected by the overfitting process. 

\section{Robust Training (in progress)}
>>>>>>> fbe39ecf

This method is based on the idea of \textbf{Data Augmentation}. Instead of using training data as it is, we create new data applying the following transformation to the original data:

\begin{algorithm}[H]
    \caption{Custom Data Augmentation}
    \begin{algorithmic}[1]
        \Statex \textbf{Input:} $Data$, $N$
        \Statex \textbf{Output:} $Data_\text{aug}$
        \Statex
        \State $Size$ \leftarrow $len(Data)$ 
        \State $Data_\text{new}$ \leftarrow $Data$
        \State $Data_\text{tr}$ \leftarrow random subset of $N\%$ of $Data$
        \For{$x_i$ in $Data_\text{tr}$}
            \State $x_i' \leftarrow 
            \begin{cases}
                X_i + \varepsilon & \text{with probability } 0.5 \\
                X_i - \varepsilon & \text{with probability } 0.5
            \end{cases}$
            \State $y_i' \leftarrow y_i$
        \EndFor
        \State $Data_\text{aug} \leftarrow Data_\text{new} \cup Data_\text{tr}$
        \State $Data_\text{aug} \leftarrow Downsample(Data_\text{aug}, Size)$
        \State\Return $Data_\text{aug}$
    \end{algorithmic}
\end{algorithm}

Interestingly, this method does not require any knowledge of the shifted test distributions, it simply adds noise to a certain percentage of the training data. Then it downsamples the augmented data to the original size.
Despite the variation in the $x_i'$ values, the $y_i$ values remain the same, this leads to a \textbf{looser fit} on the training data and enhances the perfomance on the shifted test data.

\subsection{Experiments}
We firstly evaluated this method on the same classification task as the other models, but, since we needed a better way to theoretically understand the inner processes of the training, we decided to apply it to a simple 1-dimensional regression problem.

\subsection{Training Set}
The training set consists of 10,000 data points generated with $x$ values linearly spaced between -3 and 3, and $y$ values generated with the following formula:
\begin{equation}
    y = \sin(x)\exp(-x^2) + \varsigma
\end{equation}

Where $\varsigma$ is a random noise term drawn from a normal distribution with mean 0 and standard deviation 0.1.

\begin{figure}[H]
    \centering
    \includegraphics[width=0.8\textwidth]{assets/fit_on_train.png} 
    \caption{\textbf{Baseline and Robust models fit on the training data} To note that the robust model has a \textbf{looser fit} on the training data.}
    \label{fig:fit-train}
\end{figure}

\subsection{Test Sets}
Thirty test sets are created by shifting the $x$ values by factors ranging from 1.5 to 5.5. Each shifted test set is generated independently using the same underlying function and noise process as the training data.
\begin{figure}[H]
    \centering
    \includegraphics[width=0.8\textwidth]{assets/reg_shift_plot.png} 
    \caption{\textbf{A handful of test sets depicted together with the training set}}
    \label{fig:reg-shift-plot}
\end{figure}

\subsection{Models}
Two types of models are trained:
\begin{itemize}
    \item \textbf{Baseline Model}: A Gredient Boosting Regressor (GBR) is employed as a baseline model. The GBR is configured with the following hyperparameters: \plaintt{n\_estimators=100, max\_depth=5, learning\_rate=0.05}.
    \item \textbf{Robust Model}: The robust model has the same features as the baseline GBR but leverages the key parameters of the custom data augmentation method. The percentage of training data (\plaintt{fraction\_to\_shift}) to be augmented is set to 40\%. Meanwhile the \plaintt{base\_shift\_factor} controls the magnitude of shifts considered in training (set to 1 in this experiment).
\end{itemize}

\subsection{Results}

\subsubsection{Evaluation Metric}
The model performance is evaluated using the Mean Squared Error (MSE). For each shifted test set, the MSE is computed for both the baseline and robust models.
The improvement is defined as the relative reduction in MSE computed as :
\begin{equation}
    \text{Improvement} = \left(\frac{\text{MSE}_{\text{baseline}} - \text{MSE}_{\text{robust}}}{\text{MSE}_{\text{baseline}}}\right) \times 100\%
\end{equation}

The metric is computed for each shift, and the results are shown in the figure below.
\begin{figure}[H]
    \centering
    \includegraphics[width=0.8\textwidth]{assets/reg_exp_improvement.png} 
    \caption{\textbf{Model Improvement over Shifted Test Sets.} The red dotted line is the mean improvement across all shifts.}
    \label{fig:improv-plot}
\end{figure}

As we can see from the plot, the robust model has worse performance then the baseline model for relatively small shifts but as the shift in data points becomes more significant, the robust model outperforms the baseline model. The mean improvement across all shifts is still positive.
We believe the promising results of this methods are still to be analyzed in depth, but the preliminary results are encouraging.<|MERGE_RESOLUTION|>--- conflicted
+++ resolved
@@ -1,11 +1,6 @@
 \chapter{Performance Enhancement}
 
-<<<<<<< HEAD
-One of the most commonly used approaches to mitigate covariate shift consequences is \textit{Reweighting}, which involves quantifying the degree of distribution shift and then apply a correction to the model \cite{zhang}. Another approach is \textit{Data Augmentation}, which consists of generating new data points from the original ones, in order to make the model more robust to the distribution shift \cite{zhao}. 
-
-In this chapter we propose a robust training method which, in a preliminary analysis, seems to outperform the other models in terms of robustness to covariate shift.
-=======
-One of the most used approach to mitigate covariate shift consequences is \textit{Reweighting}, which consists in quantify the degree of distribution shift and then apply a correction to the model \cite{zhang}. Another approach is \textit{Data Augmentation}, which consists in generating new data points from the original ones, in order to make the model more robust to the distribution shift \cite{zhao}. In this chapter, we introduce two distinct strategies to improve model performance under covariate shift conditions: \textit{Overfitting} and an innovative approach we term \textit{Robust Training}.
+One of the most used approach to mitigate covariate shift consequences is \textit{Reweighting}, which consists in quantify the degree of distribution shift and then apply a correction to the model \cite{zhang}. Another approach is \textit{Data Augmentation}, which consists in generating new data points from the original ones, in order to make the model more robust to the distribution shift \cite{zhao}. In this chapter, we introduce two distinct strategies to improve model performance under covariate shift conditions: \textit{Overfitting} and an innovative approach we term \textbf{\textit{Random Walk Augmentation}}.
 
 \section{Overfitting}
 
@@ -20,7 +15,7 @@
 \begin{figure}[H]
     \centering
     \includegraphics[width=0.8\textwidth]{assets/overfit_no_gam.png} 
-    \caption{\textbf{Performance of overfitted models on datasets with varying degrees of covariate shift.}}
+    \caption{\textbf{Performance comparison of overfitted models under covariate shift}}
     \label{fig:overfitted-models-perf}
 \end{figure}
 
@@ -28,8 +23,7 @@
 % Although the GAM does not appear to be suffering from overfitting,
 As shown in \cref{fig:overfitted-models-perf}, we can clearly see that as we go through increasing percentage of mixed data points, the performance of the models are not on par with the ones that were fine tuned. As the plot further points out, the overfit led to a diversification in the models' AUC scores, with the decision tree model being the most affected by the overfitting process. 
 
-\section{Robust Training (in progress)}
->>>>>>> fbe39ecf
+\section{Random Walk Augmentation}
 
 This method is based on the idea of \textbf{Data Augmentation}. Instead of using training data as it is, we create new data applying the following transformation to the original data:
 
@@ -56,8 +50,8 @@
     \end{algorithmic}
 \end{algorithm}
 
-Interestingly, this method does not require any knowledge of the shifted test distributions, it simply adds noise to a certain percentage of the training data. Then it downsamples the augmented data to the original size.
-Despite the variation in the $x_i'$ values, the $y_i$ values remain the same, this leads to a \textbf{looser fit} on the training data and enhances the perfomance on the shifted test data.
+Interestingly, this method does not require any knolewdge of the shifted test distributions, it just performs a noising step on a variable percentage of the training data. Then it downsamples the augmented data to the original size.
+Despite the variation in the $x_i'$ values, the $y_i$ values remain the same, this leads to a \textbf{looser fit} on the training data and enhances the perfomarce on the shifted test data.
 
 \subsection{Experiments}
 We firstly evaluated this method on the same classification task as the other models, but, since we needed a better way to theoretically understand the inner processes of the training, we decided to apply it to a simple 1-dimensional regression problem.
