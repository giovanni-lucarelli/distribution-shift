--- conflicted
+++ resolved
@@ -27,19 +27,6 @@
 
 \section{Simple Covariate Shift}
 
-<<<<<<< HEAD
-As previously mentioned, covariate shift is a specific type of dataset shift often encountered in machine learning. It occurs when the distribution of input data changes between the training environment and the operational environment, while the underlying relationship between the input and output remains unchanged. Mathematically, this can be defined as follows:
-
-\textbf{Definition:} \textit{Covariate shift} occurs only in problems of the type $X \to Y$ and is characterized by:
-
-$$
-P_{\text{tra}}(Y \mid X) = P_{\text{tst}}(Y \mid X) \quad \text{and} \quad P_{\text{tra}}(X) \neq P_{\text{tst}}(X)
-$$
-
-where $P_{\text{tra}}$ and $P_{\text{tst}}$ represent the probability distributions in the training data and test data, respectively.  
-
-Covariate shift can affect a wide range of machine learning models, regardless of the specific task. It commonly arises in scenarios where models are used to classify data or predict trends based on certain features. This issue is particularly relevant in diverse applications, including but not limited to:
-=======
 The most fundamental form of dataset shift, known as \textit{covariate shift}, can be formally defined as follows. Consider an input variable \( X \) and a response variable \( Y \), where \( X \to Y \) represents the relationship between the two. Let \( P_{\text{tra}} \) denote the probability distribution of the training data and \( P_{\text{tst}} \) denote the probability distribution of the test data. A covariate shift occurs when:  
 \[
 P_{\text{tra}}(Y \mid X) = P_{\text{tst}}(Y \mid X) \quad \text{but} \quad P_{\text{tra}}(X) \neq P_{\text{tst}}(X)\,.
@@ -55,7 +42,6 @@
 \end{figure}
 
 This phenomenon can affect a wide range of machine learning models, regardless of the task they are designed to perform. It is commonly encountered in scenarios where models classify data or predict trends based on input features. This issue is particularly relevant in diverse machine learning applications, including but not limited to:
->>>>>>> fbe39ecf
 	
 	\begin{enumerate}
 		\item Image categorization and facial recognition systems
@@ -63,76 +49,27 @@
 		\item Diagnostic and screening tools in healthcare
 	\end{enumerate}
 	
-<<<<<<< HEAD
-For example, consider a model designed to distinguish between cats and dogs. Our training data might consist of images like those shown in Figure \ref{fig:cani-gatti-tr}.
-	
-	\begin{figure}[H]
-		\centering
-		\includegraphics[width=1\textwidth]{assets/cat-dog-train.png} 
-		\caption{Training data for distinguishing cats and dogs.}
-		\label{fig:cani-gatti-tr}
-	\end{figure}
-     
-At test time, we are asked to classify the images in Figure \ref{fig:cani-gatti-ts}, which have different characteristics. Because the feature distributions differ, the model may fail to accurately distinguish between cats and dogs once deployed.
-
-Model may achieve a high degree of accuracy on a labeled training dataset, identifying and classifying the object in an image. 
-
-However, when deployed with real-time data, changes in the input distribution can significantly impact the model's accuracy.
-		
-	\begin{figure}[H]
-		\centering
-		\includegraphics[width=1\textwidth]{assets/cat-dog-test.png} 
-		\caption{Test data for distinguishing cats and dogs.}
-		\label{fig:cani-gatti-ts}
-	\end{figure}	
-	
-The same can happen in facial recognition systems. If the training data does not include individuals from certain ethnicities or age groups, the model may fail to generalize when deployed in an environment containing those unseen subpopulations. Similarly, changes in environmental conditions, such as lighting, can also contribute to covariate shift. For instance, a model trained under controlled lighting conditions may perform poorly when deployed in a setting with very different lighting.
-	
-Covariate shift, also known as \textit{covariate drift}, is thus a very common issue in machine learning. Supervised learning models are often trained with labeled data curated by data scientists who identify and analyze outliers to maintain high data quality. However, this level of oversight is not guaranteed in production environments, where the data can shift in ways the model was not prepared for. Thus, the training set may fail to perfectly mirror real-world conditions.
-
-Figure \ref{fig:covariate-shift} shows an example of different distribution between training data and test data, creating a division between the two datasets.  
-
-	\begin{figure}[H]
-		\centering
-		\includegraphics[width=0.8\textwidth]{assets/immagine.png} 
-		\caption{Example of covariate shift.}
-		\label{fig:covariate-shift}
-	\end{figure}
-	
-This will have a negative impact on the accuracy of the model, as the algorithms will have been trained to map input data to output data and may fail to recognize the features of inputs from a different distribution, as shown in Figure \ref{fig:inaccurate-model}  
-	
-	\begin{figure}[H]
-		\centering
-		\includegraphics[width=0.5\textwidth]{assets/covariate_shift.png} 
-		\caption{Example of inaccurate model.}
-		\label{fig:inaccurate-model}
-	\end{figure}  
-
-This means that the model may become less accurate or even completely ineffective. A highly performant model on training data may not remain accurate once deployed. The goal is to measure the extent of the shift, take mitigating steps, and ultimately improve the model’s accuracy. Covariate shift can highlight the model’s generalization ability (i.e., how well it applies learned features to new data). Low generalization can result from overfitting, where the model aligns too closely with the training data, rendering it ineffective for new data drawn from a different distribution.
-=======
 For example, consider a model designed to distinguish between cats and dogs. Our training data might consist of images like those shown in \cref{fig:cani-gatti} (top). At test time, we are asked to classify the images from the test set as the one in the bottom of the same figure. Once deployed, the model will not accurately distinguish between cats and dogs because the feature distribution will differ. Model may achieve a high degree of accuracy on a labeled training dataset, identifying and classifying the object in an image. However, when deployed with real-time data, changes in the input distribution can significantly impact the model's accuracy.
 
 \begin{figure}[H]
 	\centering
-	\includegraphics[width=0.8\textwidth]{assets/cat-dog-train.png}
-	\includegraphics[width=0.8\textwidth]{assets/cat-dog-test.png} 
+	\includegraphics[width=0.65\textwidth]{assets/cat-dog-train.png}
+	\includegraphics[width=0.65\textwidth]{assets/cat-dog-test.png} 
 	\caption{Training (top) and testing (bottom) data for distinguishing cats and dogs.}
 	\label{fig:cani-gatti}
 \end{figure}
 
-The same can be accured in the case of facial recognition. The training data might not include subjects from specific ethnicities or age groups. When the model is deployed in a real-world environment, subjects that do not align with the training data may exhibit an unrecognizable feature distribution. Another cause of covariate shift could be variations in environmental conditions, such as lighting. For instance, an image categorization model trained under specific lighting conditions may perform poorly when deployed in an operational setting with different lighting.
+The same can accure in facial recognition: the training data might not include subjects from specific ethnicities or age groups. When the model is deployed in a real-world environment, subjects that do not align with the training data may exhibit an unrecognizable feature distribution. Another cause of covariate shift could be variations in environmental conditions, such as lighting. For instance, an image categorization model trained under specific lighting conditions may perform poorly when deployed in an operational setting with different lighting.
 	
-So covariate shift, also known as covariate drift, is a very common issue in machine learning. Supervised learning models are often trained with labeled data. A data scientist typically prepares and labels the training data, identifying and analyzing outliers to maintain a high level of data quality. However, the same level of oversight cannot be guaranteed in an operational environment since professionals will not have direct control over the input data once the model is deployed. This means that the availability and quantity of training data can be limited, and consequently, the distribution of input data in this subset of training data is unlikely to exactly mirror the characteristics of data in a real-world environment.
-	
-This will have a negative impact on the accuracy of the model, as the algorithms will have been trained to map input data to output data and may fail to recognize the features of inputs from a different distribution, as shown in \cref{fig:inaccurate-model}. This means that the model may become less accurate or completely ineffective. This issue represents a critical aspect in machine learning, as a highly performant model on training data may not remain accurate once deployed.
+Covariate shift, also known as covariate drift, is a common challenge in machine learning. Supervised learning models are typically trained on labeled data, which is prepared and curated by data scientists to ensure high quality through outlier detection and analysis. However, this level of control is not feasible in operational environments, as input data becomes unpredictable once the model is deployed. Consequently, the training data often differs in distribution from real-world input data, both in availability and characteristics.
 
-The goal is to determine the extent to which the shift affects the model, take measures to address the issues, and improve the model's accuracy. Addressing this issue allows models to be readjusted to improve their accuracy. Covariate shift can provide insights into the degree of generalization of the model, which refers to the model's ability to apply learned features from training data to new data. Low levels of generalization can result from overfitting, where the model is overly aligned with the training data, making it ineffective when encountering new data with a different distribution.  
-  	
+This mismatch can negatively impact the model's accuracy. Trained algorithms may fail to recognize features from a different data distribution, leading to reduced performance or even complete ineffectiveness, as illustrated in \cref{fig:inaccurate-model}. This highlights a critical issue in machine learning: a model that performs well on training data may not retain its accuracy post-deployment.
+
+The primary objective is to assess the extent of the covariate shift, implement mitigation strategies, and enhance the model's accuracy. Addressing covariate shift also reveals the model's generalization ability: its capacity to apply learned features from training data to unseen data. Poor generalization often stems from overfitting, where the model becomes overly tailored to the training data, making it ineffective for inputs with differing distributions.
 
 \begin{figure}[H]
 	\centering
-	\includegraphics[width=0.5\textwidth]{assets/covariate_shift.png} 
+	\includegraphics[width=0.55\textwidth]{assets/covariate_shift.png} 
 	\caption{Example of inaccurate model.}
 	\label{fig:inaccurate-model}
-\end{figure}  
->>>>>>> fbe39ecf
+\end{figure}