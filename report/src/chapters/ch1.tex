\chapter{Introduction}


\section{Dataset Shift}

In the field of machine learning and predictive modeling, it is often assumed that data distributions remain static, meaning they do not change between the training and deployment phases of the model.

However, in practice, this assumption is rarely satisfied: data distributions can undergo significant changes between the training and testing scenarios.
	
\vspace{0.3cm}
	This phenomenon is known as "dataset shift" and is closely related to another field of study, referred to by various terms such as "transfer learning" or "inductive transfer".
    
    Transfer learning addresses the problem of how information can be drawn from a number of only partially related training scenarios and used to provide better predictions in one of those scenarios compared to using only that specific scenario.
    
    Therefore, dataset shift represents a more specific case: it deals with relating information in, typically, two closely related environments to improve prediction in one given the dataset in the other.
	
\vspace{0.3cm}
	Given this issue, it is crucial to develop an understanding of the suitability of particular models under such changing conditions, and it is necessary to consider whether a different predictive model should be employed.
	
\vspace{0.3cm}
	Among the various forms of dataset shift, covariate shift, studied and described by Shimodaira in 2000, is one of the most extensively researched forms.
    
    It encompasses situations where the distribution of the covariates, $P(X)$ changes, while the conditional relationship $P(Y \mid X)$, representing the relationship between the covariates $X$ and the target $Y$, remains unchanged.
    
    In this case, the typical values of the covariates observed during testing differ from those observed during training.
	
	
\subsection{Most common causes of dataset shift}
	
The two most common and studied causes of dataset shift are:

\begin{enumerate}
	\item Sample selection bias
	\item Non-stationary environments
\end{enumerate}


Sample selection bias occurs when there is a discrepancy in the data distribution due to the training data being obtained through a biased method, and therefore not reliably representing the real environment in which the classifier will be used (the test set).

It is not a flaw of an algorithm or data management but a systematic defect in the process of collecting or labeling data, which causes a non-uniform selection of training examples from a population, leading to the formation of bias during training.

Dataset shift resulting from sample selection bias is particularly relevant when dealing with imbalanced classification problems, as in highly imbalanced domains, the minority class is especially sensitive to single classification errors due to its typically low number of samples.

In real-world applications, it is often the case that data is not stationary (in time or space). One of the most relevant non-stationary scenarios involves adversarial classification problems, such as spam filtering and network intrusion detection.
	

\section{Covariate Shift}

As previously mentioned, covariate shift is a specific type of dataset shift often encountered in machine learning.
	
It occurs when the distribution of input data changes between the training environment and the operational environment, but there is no change in the underlying relationship between the input and output.  
	
Mathematically, this case can be defined as follows:  
	
	\vspace{0.5cm}  
	\textbf{Definition:} \textit{Covariate shift} occurs only in problems of the type $X \to Y$ and is defined as the case where:  
	
	$$
	P_{\text{tra}}(Y \mid X) = P_{\text{tst}}(Y \mid X) \quad \text{and} \quad P_{\text{tra}}(X) \neq P_{\text{tst}}(X)
	$$

	where $P_{\text{tra}}$ and $P_{\text{tst}}$ represent the probability distributions in the training data and test data, respectively.  
	\vspace{0.5cm}  
	
Covariate shift is a phenomenon that can affect a wide range of machine learning models, regardless of the task they are designed to perform.

It is commonly encountered in scenarios where models classify data or predict trends based on input features.

This issue is particularly relevant in diverse machine learning applications, including but not limited to:
	
	\begin{enumerate}
		\item Image categorization and facial recognition systems
		\item Speech recognition and translation software
		\item Diagnostic and screening tools in healthcare
	\end{enumerate}
	
For example consider a model designed to distinguish between cats and dogs. Our training data might consist of images like those shown in Figure \ref{fig:cani-gatti-tr}, present in a specific dataset.
	
	\vspace{1cm}
	\begin{figure}[H]
		\centering
		\includegraphics[width=1\textwidth]{assets/cat-dog-train.png} 
		\caption{Training data for distinguishing cats and dogs.}
		\label{fig:cani-gatti-tr}
	\end{figure}
     \vspace{1cm}
     

At test time, we are asked to classify the images in Figure \ref{fig:cani-gatti-ts}. Once deployed, the model will not accurately distinguish between cats and dogs because the feature distribution will differ.

Model may achieve a high degree of accuracy on a labeled training dataset, identifying and classifying the object in an image. 

However, when deployed with real-time data, changes in the input distribution can significantly impact the model's accuracy.
		
	\vspace{1cm}
	\begin{figure}[H]
		\centering
		\includegraphics[width=1\textwidth]{assets/cat-dog-test.png} 
		\caption{Test data for distinguishing cats and dogs.}
		\label{fig:cani-gatti-ts}
	\end{figure}
	\vspace{1cm}
	
The same can be accured in the case of facial recognition. The training data might not include subjects from specific ethnicities or age groups.

When the model is deployed in a real-world environment, subjects that do not align with the training data may exhibit an unrecognizable feature distribution. 

Another cause of covariate shift could be variations in environmental conditions, such as lighting.

For instance, an image categorization model trained under specific lighting conditions may perform poorly when deployed in an operational setting with different lighting.
	
	\vspace{0.5cm}
	
So covariate shift, also known as covariate drift, is a very common issue in machine learning. Supervised learning models are often trained with labeled data. 

A data scientist typically prepares and labels the training data, identifying and analyzing outliers to maintain a high level of data quality.

However, the same level of oversight cannot be guaranteed in an operational environment since professionals will not have direct control over the input data once the model is deployed.

This means that the availability and quantity of training data can be limited, and consequently, the distribution of input data in this subset of training data is unlikely to exactly mirror the characteristics of data in a real-world environment.

Figure \ref{fig:covariate-shift} shows an example of different distribution between training data and test data, creating a division between the two datasets.  
	
<<<<<<< HEAD

	\begin{figure}[H]
		\centering
		\includegraphics[width=0.8\textwidth]{assets/immagine.png} 
		\caption{Example of covariate shift.}
		\label{fig:covariate-shift}
	\end{figure}
=======
Supervised learning models are typically trained on labeled data, which is prepared and curated by data scientists to ensure high quality through outlier detection and analysis. However, this level of control is not feasible in operational environments, as input data becomes unpredictable once the model is deployed. Consequently, the training data often differs in distribution from real-world input data, both in availability and characteristics. This mismatch can negatively impact the model's accuracy. Trained algorithms may fail to recognize features from a different data distribution, leading to reduced performance or even complete ineffectiveness, as illustrated in \cref{fig:inaccurate-model}. This highlights a critical issue in machine learning: a model that performs well on training data may not retain its accuracy post-deployment.
>>>>>>> 4eb1967a

	
This will have a negative impact on the accuracy of the model, as the algorithms will have been trained to map input data to output data and may fail to recognize the features of inputs from a different distribution, as shown in Figure \ref{fig:inaccurate-model}.  
	

	\begin{figure}[H]
		\centering
		\includegraphics[width=0.5\textwidth]{assets/covariate_shift.png} 
		\caption{Example of inaccurate model.}
		\label{fig:inaccurate-model}
	\end{figure}  

\vspace{0.5cm}

This means that the model may become less accurate or completely ineffective. This issue represents a critical aspect in machine learning, as a highly performant model on training data may not remain accurate once deployed.

The goal is to determine the extent to which the shift affects the model, take measures to address the issues, and improve the model's accuracy.
	
Addressing this issue allows models to be readjusted to improve their accuracy. Covariate shift can provide insights into the degree of generalization of the model, which refers to the model's ability to apply learned features from training data to new data.

Low levels of generalization can result from overfitting, where the model is overly aligned with the training data, making it ineffective when encountering new data with a different distribution.  <|MERGE_RESOLUTION|>--- conflicted
+++ resolved
@@ -121,17 +121,7 @@
 
 Figure \ref{fig:covariate-shift} shows an example of different distribution between training data and test data, creating a division between the two datasets.  
 	
-<<<<<<< HEAD
-
-	\begin{figure}[H]
-		\centering
-		\includegraphics[width=0.8\textwidth]{assets/immagine.png} 
-		\caption{Example of covariate shift.}
-		\label{fig:covariate-shift}
-	\end{figure}
-=======
 Supervised learning models are typically trained on labeled data, which is prepared and curated by data scientists to ensure high quality through outlier detection and analysis. However, this level of control is not feasible in operational environments, as input data becomes unpredictable once the model is deployed. Consequently, the training data often differs in distribution from real-world input data, both in availability and characteristics. This mismatch can negatively impact the model's accuracy. Trained algorithms may fail to recognize features from a different data distribution, leading to reduced performance or even complete ineffectiveness, as illustrated in \cref{fig:inaccurate-model}. This highlights a critical issue in machine learning: a model that performs well on training data may not retain its accuracy post-deployment.
->>>>>>> 4eb1967a
 
 	
 This will have a negative impact on the accuracy of the model, as the algorithms will have been trained to map input data to output data and may fail to recognize the features of inputs from a different distribution, as shown in Figure \ref{fig:inaccurate-model}.  
@@ -152,4 +142,9 @@
 	
 Addressing this issue allows models to be readjusted to improve their accuracy. Covariate shift can provide insights into the degree of generalization of the model, which refers to the model's ability to apply learned features from training data to new data.
 
-Low levels of generalization can result from overfitting, where the model is overly aligned with the training data, making it ineffective when encountering new data with a different distribution.  +\begin{figure}[H]
+	\centering
+	\includegraphics[width=0.55\textwidth]{assets/covariate_shift.png} 
+	\caption{Example of inaccurate model.}
+	\label{fig:inaccurate-model}
+\end{figure}