\section{Performance Enhancement}



\begin{frame}{A Novel Pre-Processing Method Against Covariate Shift}
    \begin{enumerate}
        \item \textbf{No Prior Shift Knowledge Needed}
        \begin{itemize}
            \item Simplifies implementation by eliminating the need for shift estimation.
            \item Adaptable to various datasets without additional shift information.
        \end{itemize}
        
        \item \textbf{Built-in Regularization}
        \begin{itemize}
            \item Prevents overfitting by introducing controlled noise.
            \item Enhances model generalization on unseen data.
        \end{itemize}
    \end{enumerate}
\end{frame}



\begin{frame}{The R.A.W. Method}
    \begin{columns}[T]

        \begin{column}{0.45\textwidth}
            \vspace{2em} 
                \begin{itemize}\LARGE
                    \item \textbf{R}andom
                    \item \textbf{A}ugmentation
                    \item \textbf{W}alk
                \end{itemize}
   
        \end{column}
        
        \vline\hspace{1em} 
        \begin{column}{0.55\textwidth}
        \begin{figure}
            
            \includegraphics[width=\textwidth]{algo.png}
            
        \end{figure}
        \end{column}
    \end{columns}
\end{frame}


\begin{frame}{Classify With Gradient Boosting Using R.A.W.}
    \begin{enumerate}
        \item  Apply the R.A.W. pre-processing method to the training data to address covariate shift.
        \item  Train a Gradient Boosting Classifier on the augmented dataset.
        \item  Evaluate the model's performance on shifted test sets.
    \end{enumerate}
    
    \vspace{1em}
    \begin{figure}
        \centering
        \includegraphics[width=0.49\textwidth]{MeanAUCscoreacross10.png}
        \hfill
        \includegraphics[width=0.49\textwidth]{MeanAUCscoreLAST.png}
    \end{figure}
    
\end{frame}



\begin{frame}{A Statistical Analysis Of The Results}
    \begin{columns}[T]
        \begin{column}{0.6\textwidth}
            \begin{itemize}
<<<<<<< HEAD
                \item \boldsymbol{$H_0$}: $\Delta\bar{\mu} = \overline{\text{AUC}}_{\text{R.A.W.}} - \overline{\text{AUC}}_{\text{base}} = 0$ \\        
                \item \boldsymbol{$H_1$}: $\Delta\bar{\mu} = \overline{\text{AUC}}_{\text{R.A.W.}} - \overline{\text{AUC}}_{\text{base}} \neq 0$ \\
=======
                \item $\boldsymbol{H_0}$: $\Delta\bar{\mu} = \overline{\text{AUC}}_{\text{R.A.W.}} - \overline{\text{AUC}}_{\text{base}} = 0$ \\        
                \item $\boldsymbol{H_1}$: $\Delta\bar{\mu} = \overline{\text{AUC}}_{\text{R.A.W.}} - \overline{\text{AUC}}_{\text{base}} \neq 0$ \\
                \quad The R.A.W. method improves the AUC score of the Gradient Boosting Classifier.
>>>>>>> a2a96ca7
                
                
                \item \textbf{Test:} Paired t-test on 50 independent $\Delta\overline{\text{AUC}}$ differences.
            \end{itemize}
            
            
            
            
        \end{column}
        
        \begin{column}{0.4\textwidth}
            \vspace{1em}
            \begin{figure}
                \centering
                \includegraphics[width=\textwidth]{meandiffLAST.png}
            \end{figure}
        \end{column}
    \end{columns}

    \begin{table}
        \centering
        \small
        \begin{tabular}{lcccc}
            \toprule
            & $\Delta\bar{\mu}$ & t-stat & p-value & 95\% CI \\
            \midrule
            $\Delta\overline{\text{AUC}}$* & 0.0083 & 8.75  & $1.39 \times 10^{-11}$ & [0.006, 0.010] \\
            $\Delta\overline{\text{AUC}}_{\text{last}}$** & 0.0235 & 10.59 & $2.86 \times 10^{-14}$ & [0.019, 0.028] \\
            \bottomrule
        \end{tabular}
    \end{table}
    
    \begin{footnotesize}
        * Mean AUC score difference across all 10 shifted test sets. \\
        ** AUC score difference on the most shifted test set.
    \end{footnotesize}
\end{frame}


    <|MERGE_RESOLUTION|>--- conflicted
+++ resolved
@@ -68,15 +68,9 @@
     \begin{columns}[T]
         \begin{column}{0.6\textwidth}
             \begin{itemize}
-<<<<<<< HEAD
-                \item \boldsymbol{$H_0$}: $\Delta\bar{\mu} = \overline{\text{AUC}}_{\text{R.A.W.}} - \overline{\text{AUC}}_{\text{base}} = 0$ \\        
-                \item \boldsymbol{$H_1$}: $\Delta\bar{\mu} = \overline{\text{AUC}}_{\text{R.A.W.}} - \overline{\text{AUC}}_{\text{base}} \neq 0$ \\
-=======
                 \item $\boldsymbol{H_0}$: $\Delta\bar{\mu} = \overline{\text{AUC}}_{\text{R.A.W.}} - \overline{\text{AUC}}_{\text{base}} = 0$ \\        
                 \item $\boldsymbol{H_1}$: $\Delta\bar{\mu} = \overline{\text{AUC}}_{\text{R.A.W.}} - \overline{\text{AUC}}_{\text{base}} \neq 0$ \\
                 \quad The R.A.W. method improves the AUC score of the Gradient Boosting Classifier.
->>>>>>> a2a96ca7
-                
                 
                 \item \textbf{Test:} Paired t-test on 50 independent $\Delta\overline{\text{AUC}}$ differences.
             \end{itemize}
